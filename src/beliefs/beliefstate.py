from copy import copy
from collections import OrderedDict, defaultdict
from beliefs.cells import *
from belief_utils import choose
import itertools

class BeliefState(DictCell):
    """
    Represents a beliefstate, a partial information object *about* specific targets.
    A beliefstate is a continuum between individual cells and entire classes of cells.
        
    Suppose the domain has entities/cells: 1,2,3.  A beliefstate represents the
    possible groupings of these entities; a single grouping is called a *referent*. 
    A beliefstate can be about "all referents of size two", for example, and computing
    the beliefstate's contextset would yield the targets {1,2}, {2,3}, and {1,3}.
    
    In addition to containing a description of the intended targets, a belief state contains information
    about the relational constraints (such as arity size), and linguistic decisions.
    """
    def __init__(self, contextset=None):
        """ 
        Initializes an empty beliefstate, and stores the contextset (if specified) 
        into self.contextset. 
         
        By default, beliefstates are given the 'S' part of speech and an empty
        environment variable stack.
        
        Most commonly, beliefstates are created by calling the `copy()` method
        from a previous beliefstate.
        """
        self.__dict__['pos'] = 'S'  # syntactic state
        self.__dict__['contextset'] = contextset
        self.__dict__['environment_variables'] = {}
        self.__dict__['deferred_effects'] = []

        default_structure = {'target': DictCell(),
                             'distractor': DictCell(),
                             'targetset_arity': IntervalCell(),
                             'contrast_arity': IntervalCell(),
                             'is_in_commonground': BoolCell(),
                'speaker_model': {'is_syntax_stacked': BoolCell(T)}}

        DictCell.__init__(self, default_structure)
<<<<<<< HEAD
   
    def set_multistate(self, boolean):
        """
        Sets the multistate parameter indicating whether or not the state
        represents a single belief, or numerous beliefstates. By default, this parameter is set to ``True``, indicating numerous beliefstates.

        :param boolean: A boolean that is ``True`` when the state represents multiple beliefs and ``False`` when it represents a single belief.
        :type boolean: bool
        """
        self.__dict__['multistate'] = boolean

    def get_multistate(self):
        """
        Returns the multistate parameter indicating whether or not the state
        represents a single belief, or numerous beliefstates

        :returns: bool -- ``True`` if the state represents multiple beliefs, ``False`` if the state represents a single belief.

        """
        return self.__dict__['multistate']
=======
>>>>>>> 95f623869eb671e83255726411668bd725743b1b

    def set_pos(self, pos):
        """
        Sets the beliefstates's part of speech, `pos`, and then executes
        any deferred effects that are keyed by that pos tag.

        :param pos: The part of speech of the beliefstate
        :type pos: str
        :returns: int,float -- The cost of the deferred effects associated with this part of speech
        """
        self.__dict__['pos'] = pos
        # if any deferred effects are keyed by this pos tag, evaluate them, and
        # return their cumulative costs
        return self.execute_deferred_effects(pos)

    def get_pos(self):
        """
        Returns Part of Speech

        :returns: str -- The part of speech for this BeliefState. BeliefStates are initialized with a default pos of 'S'
        """
        return self.__dict__['pos']

    def add_deferred_effect(self, effect, pos):
        """
        Pushes a (pos, effect) tuple onto a stack to later be executed if the
        state reaches the 'pos'.
        
        :param effect: A function that takes one argument and returns a number representing the cost associated with this pos
        :type effect: function
        :param pos: Part of Speech
        :type pos: str
        :raises: Exception, Contradiction
        """
        if not isinstance(pos, (unicode, str)):
            raise Exception("Invalid POS tag. Must be string not %d" % (type(pos)))
        if self['speaker_model']['is_syntax_stacked'] == True:
            self.__dict__['deferred_effects'].insert(0,(pos, effect,))
        elif self['speaker_model']['is_syntax_stacked'] == False:
            self.__dict__['deferred_effects'].append((pos, effect,))
        else:
            raise Contradiction("Speaker Model undefined")

    def execute_deferred_effects(self, pos):
        """
        Evaluates deferred effects that are triggered by the prefix of the
        pos on the current beliefstate. For instance, if the effect is triggered
        by the 'NN' pos, then the effect will be triggered by 'NN' or 'NNS'.

        :param pos: A part of speech
        :type pos: str
        :returns: number -- Represents the cost of the deferred effects associated with *pos*. Can be int or float.

        """
        costs = 0
        to_delete = []
        for entry in self.__dict__['deferred_effects']:
            effect_pos, effect = entry
            if pos.startswith(effect_pos):
                logging.info("Executing deferred effect" + str(effect))
                costs += effect(self)
                to_delete.append(entry)
        # we delete afterwards, because Python cannot delete from a list that
        # is being iterated over without screwing up the iteration.
        for entry in to_delete:
            self.__dict__['deferred_effects'].remove(entry)
        return costs

    def set_environment_variable(self, key, val):
        """
        Sets a variable if that variable has not already been set

        :param key: The key for the environment variable
        :param val: The value that will be assigned to *key*
        :raises: Contradiction -- raised if *key* has already been set to a value other than *val*

        """
        if self.get_environment_variable(key) in [None, val]:
            self.__dict__['environment_variables'][key] = val
        else:
            raise Contradiction("Could not set environment variable %s" % (key))

    def get_environment_variable(self, key, default=None, pop=False):
        """
        Returns the value associated with *key*.

        :param key: The lookup key
        :param default: This value is returned in the event that no value is associated with *key*
        :param pop: Determines whether *key* is removed from the Environment Variables when it is found.
        :type pop: bool
        :returns: The value associated with *key*
        """
        
        if key in self.__dict__['environment_variables']:
            val = self.__dict__['environment_variables'][key]
            if pop:
                del self.__dict__['environment_variables'][key]
            return val
        else:
            return default

    def has_contextset(self):
        """
<<<<<<< HEAD
        Returns ``True`` if the BeliefState has a context set defined -- meaning a set
        of external referents.

        :returns: bool -- Whether a contextset is defined
=======
        Returns True if the BeliefState has a context set defined -- meaning a 
        list of external referents.
>>>>>>> eb443ac8
        """
        return self.__dict__['contextset'] is not None

    def iter_breadth_first(self, root=None):
        """
        Traverses the belief state's structure breadth-first

        :param root: Optional starting point for the search
        :returns: Generator
        
        """
        if root == None:
            root = self
        yield root
        last = root 
        for node in self.iter_breadth_first(root):
            if isinstance(node, DictCell):
                # recurse
                for subpart in node:
                    yield subpart
                    last = subpart
            if last == node:
                return

    def find_path(self, test_function=None, on_targets=False):
        """
        General helper method that iterates breadth-first over the contextset's
        cells and returns a path where the *test_function* is ``True``

        :param test_function: A function that takes two arguments and returns a boolean
        :type test_function: function
        :param on_targets: 
        :type on_targets: bool
        :returns: Generator -- represents the path
        """
        assert self.has_contextset(), "need context set"

        if not test_function:
            test_function = lambda x, y: True
           
        def find_path_inner(part, prefix):
            name, structure = part
            if test_function(name, structure):
                yield prefix + [name]
            if isinstance(structure, DictCell):
                for sub_structure in structure:
                    for prefix2 in find_path_inner(sub_structure,\
                            prefix[:] + [name]):
                        yield prefix2

        prefix = []
        if on_targets:
            # apply search to the first target
            results = []
            for _, instance in self.iter_singleton_referents():
                for part in instance:
                    for entry in find_path_inner(part, prefix[:]):
                        results.append(['target'] + entry)
                while results:
                    yield results.pop()
                break # only use first instance
        else:
            # apply search to self
            for part in self:
                for entry in find_path_inner(part, prefix[:]):
                    yield entry


    def get_nth_unique_value(self, keypath, n, distance_from):
        """
        Returns the `n-1`th unique value, or raises
        a contradiction if that is out of bounds

        :param keypath:
        :type keypath: list
        :param n: An integer representing which unique value to return
        :type n: int
        :param reverse: Specifies the ordering of the values
        :type reverse: bool
        :returns: The 'n-1'th unique value
        :raises: Contradiction
        """
        unique_values = self.get_ordered_values(keypath, distance_from)
        if 0 <= n < len(unique_values):
            logging.error("%i th unique value is %s" % (n, str(unique_values[n])))
            return unique_values[n]
        else:
            raise Contradiction("n-th Unique value out of range: " + str(n))

    def get_ordered_values(self, keypath, distance_from):
        """
<<<<<<< HEAD
        Retrieves the contextset's values for the specified keypath.

        :param keypath: 
        :param reverse: Specifies the ordering of the values
        :type reverse: bool
        :returns: OrderedDict -- Dictionary of sorted values
=======
        Retrieves the contextset's values sorted by their distance from the
        min, max, or mid value.
>>>>>>> eb443ac8
        """
        values = []
        if keypath[0] == 'target':
            # instances start with 'target' prefix, but 
            # don't contain it, so we remove it here.
            keypath = keypath[1:]
        for _, instance in self.iter_singleton_referents():
            value = instance.get_value_from_path(keypath)
            if hasattr(value, 'low') and value.low != value.high:
                return []
            values.append(float(value))

        values = np.array(values)
        anchor = values.min()
        diffs = values - anchor
        if distance_from == 'max':
            anchor = values.max()
            diffs = anchor - values
        if distance_from == 'mean':
            anchor = values.mean()
            diffs = abs(anchor - values)

        sdiffs = np.unique(diffs)
        sdiffs.sort()
        results = []
        
        for el in sdiffs:
            mask = diffs == el
            vals = values[mask]
            if distance_from == 'max':
                results.append(IntervalCell(vals.min(), np.inf))
            elif distance_from == 'min':
                results.append(IntervalCell(-np.inf, vals.max()))
            elif distance_from == 'mean':
                results.append(IntervalCell(vals.min(), vals.max()))
        return results 

    def get_paths_for_attribute_set(self, keys):
        """
        Given a list/set of keys (or one key), returns the parts that have
        all of the keys in the list.

        DOES NOT WORK WITH TOP LEVEL OBJECTS (since these are not indexed by
        the path)

        These paths are not pointers to the objects themselves, but tuples of
        prefixes that allow us to (attempt) to look up that object in any
        belief state.

        :param keys: A collection of keys
        :type keys: list,set
        :returns: Generator
        """
        if not isinstance(keys, (list, set)):
            keys = [keys]

        has_all_keys = lambda name, structure: \
                all(map(lambda k: k in structure, keys))
        return self.find_path(has_all_keys, on_targets=True)

    def get_parts(self):
        """
        Searches for all DictCells (with nested structure)

        :returns: Generator
        """
        return self.find_path(lambda x: isinstance(x[1], DictCell), on_targets=True)

    def get_paths_for_attribute(self, attribute_name):
        """
        Returns a path list to all attributes that have a particular name.

        :param attribute_name:
        :type attribute_name:
        :returns: Generator
        """
        has_name = lambda name, structure:  name == attribute_name
        return self.find_path(has_name, on_targets=True)

    def merge(self, keypath, value, op='set'):
        """
        First gets the cell at BeliefState's keypath, or creates a new cell 
        from the first target that has that keypath (This could mess up if the
        member its copying from has a different Cell or domain for that keypath.)
        Second, this merges that cell with the value

        :param keypath:
        :type keypath: list
        :param value:
        :type value:
        :param op:
        :type op:
        :returns: The result of calling the *op* method of the Cell at the end of *keypath* on *value*
        :rasise: CellConstructionFailure
        
        """
        negated = False
        keypath = keypath[:] # copy it 
        if keypath[0] == 'target':
            # only pull negated if it can potentially modify target
            negated = self.get_environment_variable('negated', pop=True, default=False)
            if negated:
                keypath[0] = "distractor"

        if keypath not in self:
            first_referent = None
            if keypath[0] in ['target', 'distractor']:
                has_targets = False 
                for _, referent in self.iter_singleton_referents():
                    has_targets = True
                    if keypath[1:] in referent:
                        first_referent = referent
                        break
                if first_referent is None:
                    # this happens when none of the available targets have the
                    # path that is attempted to being merged to
                    if has_targets:
                        raise CellConstructionFailure("Cannot merge; no target: %s" \
                            % (str(keypath)))
                    else:
                        # this will always happen when size is 0
                        raise CellConstructionFailure("Empty belief state")
                # find the type and add it to the 
                cell = first_referent.get_value_from_path(keypath[1:]).stem()
                self.add_cell(keypath, cell)
            else:
                # should we allow merging undefined components outside of target?
                raise Exception("Could not find Keypath %s" % (str(keypath)))

        # break down keypaths into 
        cell = self
        if not isinstance(keypath, list):
            keypath = [keypath]
        for key in keypath:
            cell = cell[key]
        # perform operation (set, <=, >= etc)
        try:
            return getattr(cell, op)(value)
        except Contradiction as ctrd:
            # add more information to the contradiction
            raise Contradiction("Could not merge %s with %s: %s " % (str(keypath), str(value), ctrd))
   
    def add_cell(self, keypath, cell):
        """
        Adds a new cell to the end of `keypath` of type `cell`

        :param keypath: A sequence of keys that specify a path through nested dictionaries
        :type keypath: list
        :param cell: The cell to be added to the end of keypath
        :returns: The *cell* object that was passed in as a parameter

        """
        keypath = keypath[:] # copy
        inner = self  # the most inner dict where cell is added
        cellname = keypath  # the name of the cell
        assert keypath not in self, "Already exists: %s " % (str(keypath))
        if isinstance(keypath, list):
            while len(keypath) > 1:
                cellname = keypath.pop(0)
                if cellname not in inner:
                    inner.__dict__['p'][cellname] = DictCell()
                inner = inner[cellname] # move in one
            cellname = keypath[0]
        # now we can add 'cellname'->(Cell) to inner (DictCell)
        inner.__dict__['p'][cellname] = cell
        return inner[cellname]

    def entails(self, other):
        """
        One beliefstate entails another beliefstate iff the other state's cells are
        all equal or more general than the caller's parts.  That means the other 
        state must at least have all of the same keys/components.  

        .. note::
            this only compares the items in the DictCell, not `pos`,`environment_variables` or `deferred_effects`.

        :param other: The BeliefState to compare with
        :type other: BeliefState
        :returns: bool
        :raises: Exception
        """
        return other.is_entailed_by(self)

    def is_entailed_by(self, other):
        """
        Given two beliefstates, returns True iff the calling instance
        implies the other beliefstate, meaning it contains at least the same
        structure (for all structures) and all values (for all defined values).
        
        Inverse of `entails`.

        .. note::
            this only compares the items in the DictCell, not `pos`, `environment_variables` or `deferred_effects`.

        :param other: BeliefState to compare with
        :type other: BeliefState
        :returns: bool
        :raises: Exception
        """
        for (s_key, s_val) in self:
            if s_key in other:
                if not hasattr(other[s_key], 'implies'):
                    raise Exception("Cell for %s is missing implies()" % s_key)
                if not other[s_key].implies(s_val):
                    return False
            else:
                return False
        return True

    def is_equal(self, other):
        """
        Two beliefstates are equal if all of their part names are equal and all
        of their cell's values return True for is_equal().

        .. note::
            this only compares the items in the DictCell, not `pos`, `environment_variables` or `deferred_effects`.

        :param other: BeliefState to compare with
        :type other: BeliefState
        :returns: bool
        """
        return hash(self) == hash(other)
        for (this, that) in itertools.izip_longest(self, other):
            if that[0] is None or this[0] != that[0]:
                # compare key names
                return False
            if not this[1].is_equal(that[1]):
                # compare cells
                return False
        return True
        
    def is_contradictory(self, other):
        """ Two beliefstates are incompatible if the other beliefstates's cells
         are not consistent with or accessible from the caller.
         
        .. note::
            this only compares the items in the DictCell, not `pos`, `environment_variables` or `deferred_effects`.

        :param other: BeliefState to compare with
        :type other: BeliefState
        :returns: bool
        """
        for (s_key, s_val) in self:
            if s_key in other and s_val.is_contradictory(other[s_key]):
                return True 
        return False 

    def size(self):
        """ Returns the size of the belief state.

<<<<<<< HEAD
        There are two routines that can be used to do this.  The first is a fast
        one that calculates the size of generating all combinations, but doesn't
        take into account the relational constraints (such as those imposed by 
        gradable adjectives).  The second is an exhaustive enumeration of the
        members.
        
        If there are n targets (the result of `self.number_of_singleton_referents()`) 
        then there are generally (2^n)-1 valid belief states.

        :returns: int -- Size of the contextset
        :raises: Exception
=======
        Initially if there are $n$ consistent members, (the result of `self.number_of_singleton_referents()`) 
        then there are generally $2^{n}-1$ valid belief states.
>>>>>>> eb443ac8
        """
        n = self.number_of_singleton_referents()
        targets = list(self.iter_referents_tuples())
        n_targets = len(targets)
        if n == 0 or n_targets == 0:
            return  0

        if len(self.__dict__['deferred_effects']) != 0:
            return -1 

        tlow, thigh = self['targetset_arity'].get_tuple()
        clow, chigh = self['contrast_arity'].get_tuple()
        
        return binomial_range(n, max(tlow,1), min([n-max(clow,0),thigh,n]))

    def referents(self):
<<<<<<< HEAD
        """
        Returns all members of the context set that are compatible with the current beliefstate.

        .. warning::
            the number of referents can be quadratic in elements of singleton referents/cells.
            Call `size()` method instead to compute size only, without ennumerating them.

        :returns: list -- Members of contextset that are compatible with beliefstate
=======
        """ Returns all target sets that are compatible with the current beliefstate.
        Warning: the number of referents can be quadradic in elements of singleton referents/cells.  
        Call `size()` method instead to compute size only, without enumerating them.
>>>>>>> eb443ac8
        """
        # all groupings of singletons
        return list(self.iter_referents())
    
    def iter_referents(self):
<<<<<<< HEAD
<<<<<<< HEAD
        """
        Generates members of the context set that are compatible with the current beliefstate.

        :returns: Generator
        """
        
        if not self.__dict__['multistate']:
            # we get here when there was a branch
            yield [r for _, r in self.iter_singleton_referents()]
        else:
            low, high = self['speaker_goals']['targetset_arity'].get_tuple()
            min_size = max(1, low)
            max_size = min(high + 1, self.number_of_singleton_referents()+1)
            if low == 2:
                min_size = max_size-1 # weird hack
            iterable = list(self.iter_singleton_referents())
            for elements in itertools.chain.from_iterable(itertools.combinations(iterable, r) \
                    for r in range(min_size, max_size)):
                yield  elements

    def iter_referents_tuples(self):
        """
        Generates tuples of indices representing members of the context 
        set that are compatible with the current beliefstate.

        :returns: Generator
        """
        
        if not self.__dict__['multistate']:
            # we get here when there was a branch
            yield tuple([int(i) for i, _ in self.iter_singleton_referents()])
        else:
            tlow, thigh = self['speaker_goals']['targetset_arity'].get_tuple()
            dlow, dhigh = self['speaker_goals']['distractors_arity'].get_tuple()
            singletons = list([int(i) for i,_ in self.iter_singleton_referents()])
            t = len(singletons)
            low = max(1, tlow)
            high = min([t+ 1,  thigh+1, t-(dlow+1)])
            #if low == 2: min_size = max_size-1 # weird hack
            for elements in itertools.chain.from_iterable(itertools.combinations(singletons, r) \
                    for r in reversed(xrange(low, high))):
=======
        """ Generates members of the context set that are compatible with the current beliefstate. """
        tlow, thigh = self['speaker_goals']['targetset_arity'].get_tuple()
        dlow, dhigh = self['speaker_goals']['contrast_arity'].get_tuple()
        singletons  = list(self.iter_singleton_referents())
        t = len(singletons)
=======
        """ Generates target sets that are compatible with the current beliefstate. """
        tlow, thigh = self['targetset_arity'].get_tuple()
        clow, chigh = self['contrast_arity'].get_tuple()

        referents = list(self.iter_singleton_referents())
        t = len(referents)
>>>>>>> eb443ac8
        low = max(1, tlow)
        high = min([t,  thigh])

        for targets in itertools.chain.from_iterable(itertools.combinations(referents, r) \
            for r in reversed(xrange(low, high+1))):
            if clow <= t-len(targets) <= chigh:
                yield  targets

    def iter_referents_tuples(self):
        """ Generates target sets (as tuples of indicies) that are compatible with
        the current beliefstate."""
        tlow, thigh = self['targetset_arity'].get_tuple()
        clow, chigh = self['contrast_arity'].get_tuple()
        singletons = list([int(i) for i,_ in self.iter_singleton_referents()])
        t = len(singletons)
        low = max(1, tlow)
        high = min([t,  thigh])
        #if low == 2: min_size = max_size-1 # weird hack
        for elements in itertools.chain.from_iterable(itertools.combinations(singletons, r) \
<<<<<<< HEAD
                for r in reversed(xrange(low, high))):
            if dlow <= t-len(elements) <= dhigh:
>>>>>>> 95f623869eb671e83255726411668bd725743b1b
=======
                for r in reversed(xrange(low, high+1))):
            if clow <= t-len(elements) <= chigh:
>>>>>>> eb443ac8
                yield  elements

    def number_of_singleton_referents(self):
        """
        Returns the number of singleton members of the referring domain (cells) that are
        compatible with the current belief state.

        This is the size of the union of all referent sets.

        :returns: int -- The number of singleton members of the contextset
        :raises: Exception -- Raised when no contextset is defined for the BeliefState
        """
        if self.__dict__['contextset']:
            ct = 0
            for i in self.iter_singleton_referents():
                ct += 1
            return ct
        else:
            raise Exception("self.contextset must be defined")

    def iter_singleton_referents(self):
        """
        Iterator of all of the singleton members of the context set.

        .. note::
            This evaluates cells one at a time, and does not handle relational constraints.

        
        :returns: Generator
        :raises: Exception
        """
        try:
            for member in self.__dict__['contextset'].cells:
                if self['target'].is_entailed_by(member) and (self['distractor'].empty() or not self['distractor'].is_entailed_by(member)):
                    yield member['num'], member
        except KeyError:
            raise Exception("No contextset defined")

    def copy(self):
        """
        Copies the BeliefState by recursively deep-copying all of
        its parts.  Domains are not copied, as they do not change
        during the interpretation or generation.

        :returns: BeliefState
        """
        copied = BeliefState(self.__dict__['contextset']) 
        for key in ['environment_variables', 'deferred_effects', 'pos', 'p']:
            copied.__dict__[key] = copy.deepcopy(self.__dict__[key])
        return copied

    def __hash__(self):
        """
        This is the all-important hash method that recursively computes a hash
        value from the components of the beliefstate.  The search process treats
        two beliefstates as equal if their hash values are the same.
        """
        hashval = 0

        # hash part of speech
        hashval += hash(self.__dict__['pos'])

        # hash environment variables
        for ekey, kval in self.__dict__['environment_variables'].items():
            hashval += hash(ekey) + hash(kval)

        for effect in self.__dict__['deferred_effects']:
            hashval += hash(effect)

        # hash dictionary
        for key, value in self.__dict__['p'].items():
            hashval += hash(value) * hash(key)

        # -2 is a reserved value 
        if hashval == -2:
            hashval = -1

        return hashval

    __eq__ = is_equal

<|MERGE_RESOLUTION|>--- conflicted
+++ resolved
@@ -41,29 +41,6 @@
                 'speaker_model': {'is_syntax_stacked': BoolCell(T)}}
 
         DictCell.__init__(self, default_structure)
-<<<<<<< HEAD
-   
-    def set_multistate(self, boolean):
-        """
-        Sets the multistate parameter indicating whether or not the state
-        represents a single belief, or numerous beliefstates. By default, this parameter is set to ``True``, indicating numerous beliefstates.
-
-        :param boolean: A boolean that is ``True`` when the state represents multiple beliefs and ``False`` when it represents a single belief.
-        :type boolean: bool
-        """
-        self.__dict__['multistate'] = boolean
-
-    def get_multistate(self):
-        """
-        Returns the multistate parameter indicating whether or not the state
-        represents a single belief, or numerous beliefstates
-
-        :returns: bool -- ``True`` if the state represents multiple beliefs, ``False`` if the state represents a single belief.
-
-        """
-        return self.__dict__['multistate']
-=======
->>>>>>> 95f623869eb671e83255726411668bd725743b1b
 
     def set_pos(self, pos):
         """
@@ -167,15 +144,10 @@
 
     def has_contextset(self):
         """
-<<<<<<< HEAD
         Returns ``True`` if the BeliefState has a context set defined -- meaning a set
         of external referents.
 
         :returns: bool -- Whether a contextset is defined
-=======
-        Returns True if the BeliefState has a context set defined -- meaning a 
-        list of external referents.
->>>>>>> eb443ac8
         """
         return self.__dict__['contextset'] is not None
 
@@ -267,17 +239,13 @@
 
     def get_ordered_values(self, keypath, distance_from):
         """
-<<<<<<< HEAD
-        Retrieves the contextset's values for the specified keypath.
+        Retrieves the contextset's values sorted by their distance from the
+        min, max, or mid value.
 
         :param keypath: 
         :param reverse: Specifies the ordering of the values
         :type reverse: bool
         :returns: OrderedDict -- Dictionary of sorted values
-=======
-        Retrieves the contextset's values sorted by their distance from the
-        min, max, or mid value.
->>>>>>> eb443ac8
         """
         values = []
         if keypath[0] == 'target':
@@ -528,22 +496,11 @@
     def size(self):
         """ Returns the size of the belief state.
 
-<<<<<<< HEAD
-        There are two routines that can be used to do this.  The first is a fast
-        one that calculates the size of generating all combinations, but doesn't
-        take into account the relational constraints (such as those imposed by 
-        gradable adjectives).  The second is an exhaustive enumeration of the
-        members.
-        
-        If there are n targets (the result of `self.number_of_singleton_referents()`) 
-        then there are generally (2^n)-1 valid belief states.
+        Initially if there are $n$ consistent members, (the result of `self.number_of_singleton_referents()`) 
+        then there are generally $2^{n}-1$ valid belief states.
 
         :returns: int -- Size of the contextset
         :raises: Exception
-=======
-        Initially if there are $n$ consistent members, (the result of `self.number_of_singleton_referents()`) 
-        then there are generally $2^{n}-1$ valid belief states.
->>>>>>> eb443ac8
         """
         n = self.number_of_singleton_referents()
         targets = list(self.iter_referents_tuples())
@@ -560,110 +517,59 @@
         return binomial_range(n, max(tlow,1), min([n-max(clow,0),thigh,n]))
 
     def referents(self):
-<<<<<<< HEAD
-        """
-        Returns all members of the context set that are compatible with the current beliefstate.
+        """
+        Returns all target sets that are compatible with the current beliefstate.
 
         .. warning::
             the number of referents can be quadratic in elements of singleton referents/cells.
             Call `size()` method instead to compute size only, without ennumerating them.
 
         :returns: list -- Members of contextset that are compatible with beliefstate
-=======
-        """ Returns all target sets that are compatible with the current beliefstate.
-        Warning: the number of referents can be quadradic in elements of singleton referents/cells.  
-        Call `size()` method instead to compute size only, without enumerating them.
->>>>>>> eb443ac8
+        
         """
         # all groupings of singletons
         return list(self.iter_referents())
     
     def iter_referents(self):
-<<<<<<< HEAD
-<<<<<<< HEAD
-        """
-        Generates members of the context set that are compatible with the current beliefstate.
+        """ Generates target sets that are compatible with the current beliefstate.
 
         :returns: Generator
         """
-        
-        if not self.__dict__['multistate']:
-            # we get here when there was a branch
-            yield [r for _, r in self.iter_singleton_referents()]
-        else:
-            low, high = self['speaker_goals']['targetset_arity'].get_tuple()
-            min_size = max(1, low)
-            max_size = min(high + 1, self.number_of_singleton_referents()+1)
-            if low == 2:
-                min_size = max_size-1 # weird hack
-            iterable = list(self.iter_singleton_referents())
-            for elements in itertools.chain.from_iterable(itertools.combinations(iterable, r) \
-                    for r in range(min_size, max_size)):
-                yield  elements
-
-    def iter_referents_tuples(self):
-        """
-        Generates tuples of indices representing members of the context 
-        set that are compatible with the current beliefstate.
-
-        :returns: Generator
-        """
-        
-        if not self.__dict__['multistate']:
-            # we get here when there was a branch
-            yield tuple([int(i) for i, _ in self.iter_singleton_referents()])
-        else:
-            tlow, thigh = self['speaker_goals']['targetset_arity'].get_tuple()
-            dlow, dhigh = self['speaker_goals']['distractors_arity'].get_tuple()
-            singletons = list([int(i) for i,_ in self.iter_singleton_referents()])
-            t = len(singletons)
-            low = max(1, tlow)
-            high = min([t+ 1,  thigh+1, t-(dlow+1)])
-            #if low == 2: min_size = max_size-1 # weird hack
-            for elements in itertools.chain.from_iterable(itertools.combinations(singletons, r) \
-                    for r in reversed(xrange(low, high))):
-=======
-        """ Generates members of the context set that are compatible with the current beliefstate. """
-        tlow, thigh = self['speaker_goals']['targetset_arity'].get_tuple()
-        dlow, dhigh = self['speaker_goals']['contrast_arity'].get_tuple()
-        singletons  = list(self.iter_singleton_referents())
-        t = len(singletons)
-=======
-        """ Generates target sets that are compatible with the current beliefstate. """
         tlow, thigh = self['targetset_arity'].get_tuple()
         clow, chigh = self['contrast_arity'].get_tuple()
 
         referents = list(self.iter_singleton_referents())
         t = len(referents)
->>>>>>> eb443ac8
         low = max(1, tlow)
-        high = min([t,  thigh])
+        high = min([t, thigh])
 
         for targets in itertools.chain.from_iterable(itertools.combinations(referents, r) \
             for r in reversed(xrange(low, high+1))):
             if clow <= t-len(targets) <= chigh:
-                yield  targets
+                yield targets
 
     def iter_referents_tuples(self):
         """ Generates target sets (as tuples of indicies) that are compatible with
-        the current beliefstate."""
+        the current beliefstate.
+
+        :returns: Generator
+        """
         tlow, thigh = self['targetset_arity'].get_tuple()
         clow, chigh = self['contrast_arity'].get_tuple()
         singletons = list([int(i) for i,_ in self.iter_singleton_referents()])
         t = len(singletons)
         low = max(1, tlow)
-        high = min([t,  thigh])
+        high = min([t, thigh])
         #if low == 2: min_size = max_size-1 # weird hack
         for elements in itertools.chain.from_iterable(itertools.combinations(singletons, r) \
-<<<<<<< HEAD
-                for r in reversed(xrange(low, high))):
-            if dlow <= t-len(elements) <= dhigh:
->>>>>>> 95f623869eb671e83255726411668bd725743b1b
-=======
                 for r in reversed(xrange(low, high+1))):
             if clow <= t-len(elements) <= chigh:
->>>>>>> eb443ac8
-                yield  elements
+                yield elements
+
+        for targets in itertools.chain.from_iterable(itertools.combinations(referents, r) \
+            for r in reversed(xrange(low, high+1))):
+            if clow <= t-len(targets) <= chigh:
+                yield  targets
 
     def number_of_singleton_referents(self):
         """
