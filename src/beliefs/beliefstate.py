from copy import copy
from collections import OrderedDict, defaultdict
from beliefs.cells import *
from belief_utils import choose
import itertools

class BeliefState(DictCell):
    """
    Represents a beliefstate, a partial information object *about* specific targets.
    A beliefstate is a continuum between individual cells and entire classes of cells.
        
    Suppose the domain has entities/cells: 1,2,3.  A beliefstate represents the
    possible groupings of these entities; a single grouping is called a *referent*. 
    A beliefstate can be about "all referents of size two", for example, and computing
    the beliefstate's extension would yield the targets {1,2}, {2,3}, and {1,3}.
    
    In addition to containing a description of the intended targets, a belief state contains information
    about the relational constraints (such as arity size), and linguistic decisions.
    """
    PRIMES = [2, 3, 5, 7, 11, 13, 17, 19, 23, 29, 31, 37, 41,
          43, 47, 53, 59, 61, 67, 71, 73, 79, 83, 89, 97, 101, 103, 107, 109,
          113, 127, 131, 137, 139, 149, 151, 157, 163, 167, 173, 179]

    def __init__(self, contextset=None):
        """ 
        Initializes an empty beliefsstate, and stores the contextset (if specified) 
        into self.contextset. 
         
        By default, beliefstates are given the 'S' part of speech and an empty
        environment variable stack.
        
        Most commonly, beliefstates are created by calling the `copy()` method
        from a previous beliefstate.
        """
        self.__dict__['pos'] = 'S'  # syntactic state
        self.__dict__['contextset'] = contextset
        self.__dict__['environment_variables'] = {}
        self.__dict__['deferred_effects'] = []

        default_structure = {'target': DictCell(),
                             'distractor': DictCell(),
                             'targetset_arity': IntervalCell(0, np.inf),
                             'contrast_arity': IntervalCell(0, np.inf),
                             'is_in_commonground': BoolCell(),
                'speaker_model': {'is_syntax_stacked': BoolCell(F)}}

        DictCell.__init__(self, default_structure)

    def set_pos(self, pos):
        """ Sets the beliefstates's part of speech, `pos`, and then executes
        any deferred effects that are keyed by that pos tag.
        """
        self.__dict__['pos'] = pos
        # if any deferred effects are keyed by this pos tag, evaluate them, and
        # return their cumulative costs
        return self.execute_deferred_effects(pos)

    def get_pos(self):
        """ Returns Part of Speech"""
        return self.__dict__['pos']

    def add_deferred_effect(self, effect, pos):
        """ Pushes an (pos, effect) tuple onto a stack to later be executed if the
        state reaches the 'pos'."""
        if not isinstance(pos, (unicode, str)):
            raise Exception("Invalid POS tag. Must be string not %d" % (type(pos)))
        if self['speaker_model']['is_syntax_stacked'] == True:
            self.__dict__['deferred_effects'].insert(0,(pos, effect,))
        elif self['speaker_model']['is_syntax_stacked'] == False:
            self.__dict__['deferred_effects'].append((pos, effect,))
        else:
            raise Contradiction("Speaker Model undefined")

    def execute_deferred_effects(self, pos):
        """ Evaluates deferred effects that are triggered by the prefix of the
        pos on the current beliefstate. For instance, if the effect is triggered
        by the 'NN' pos, then the effect will be triggered by 'NN' or 'NNS'."""
        costs = 0
        to_delete = []
        for entry in self.__dict__['deferred_effects']:
            effect_pos, effect = entry
            if pos.startswith(effect_pos):
                costs += effect(self)
                to_delete.append(entry)
        # we delete afterwards, because Python cannot delete from a list that
        # is being iterated over without screwing up the iteration.
        for entry in to_delete:
            self.__dict__['deferred_effects'].remove(entry)
        return costs

    def set_environment_variable(self, key, val):
        """ Sets a variable if that variable is not already set """
        if self.get_environment_variable(key) in [None, val]:
            self.__dict__['environment_variables'][key] = val
        else:
            raise Contradiction("Could not set environment variable %s" % (key))

    def get_environment_variable(self, key, default=None, pop=False):
        if key in self.__dict__['environment_variables']:
            val = self.__dict__['environment_variables'][key]
            if pop:
                del self.__dict__['environment_variables'][key]
            return val
        else:
            return default

    def has_contextset(self):
        """
        Returns True if the BeliefState has a context set defined -- meaning a 
        list of external referents.
        """
        return self.__dict__['contextset'] is not None

    def iter_breadth_first(self, root=None):
        """ Traverses the belief state's structure breadth-first """
        if root == None:
            root = self
        yield root
        last = root 
        for node in self.iter_breadth_first(root):
            if isinstance(node, DictCell):
                # recurse
                for subpart in node:
                    yield subpart
                    last = subpart
            if last == node:
                return

    def find_path(self, test_function=None, on_targets=False):
        """
        General helper method that iterates breadth-first over the contextset's
        cells and returns a path where the test_function is True
        """
        assert self.has_contextset(), "need context set"

        if not test_function:
            test_function = lambda x, y: True
           
        def find_path_inner(part, prefix):
            name, structure = part
            if test_function(name, structure):
                yield prefix + [name]
            if isinstance(structure, DictCell):
                for sub_structure in structure:
                    for prefix2 in find_path_inner(sub_structure,\
                            prefix[:] + [name]):
                        yield prefix2

        prefix = []
        if on_targets:
            # apply search to the first target
            results = []
            for _, instance in self.iter_singleton_referents():
                for part in instance:
                    for entry in find_path_inner(part, prefix[:]):
                        results.append(['target'] + entry)
                while results:
                    yield results.pop()
                break # only use first instance
        else:
            # apply search to self
            for part in self:
                for entry in find_path_inner(part, prefix[:]):
                    yield entry


    def get_nth_unique_value(self, keypath, n, distance_from, open_interval=True):
        """
        Returns the `n-1`th unique value, or raises
        a contradiction if that is out of bounds
        """
        unique_values = self.get_ordered_values(keypath, distance_from, open_interval)
        if 0 <= n < len(unique_values):
            #logging.error("%i th unique value is %s" % (n, str(unique_values[n])))
            return unique_values[n]
        else:
            raise Contradiction("n-th Unique value out of range: " + str(n))

    def get_ordered_values(self, keypath, distance_from, open_interval=True):
        """
        Retrieves the referents's values sorted by their distance from the
        min, max, or mid value.
        """

        values = []
        if keypath[0] == 'target':
            # instances start with 'target' prefix, but 
            # don't contain it, so we remove it here.
            keypath = keypath[1:]
        for _, instance in self.iter_singleton_referents():
            value = instance.get_value_from_path(keypath)
            if hasattr(value, 'low') and value.low != value.high:
                return []
            values.append(float(value))

        if len(values) == 0:
            return []
        values = np.array(values)
        anchor = values.min()
        diffs = values - anchor
        if distance_from == 'max':
            anchor = values.max()
            diffs = anchor - values
        if distance_from == 'mean':
            anchor = values.mean()
            diffs = abs(anchor - values)

        sdiffs = np.unique(diffs)
        sdiffs.sort()
        results = []
      
        for ix, el in enumerate(sdiffs):
            mask = diffs <= el
            vals = values[mask]
            if False:
                # when vagueness has been made precise through an ordinal
                results.append(IntervalCell(vals.min(), vals.max()))
            elif distance_from == 'max':
                if open_interval:
                    results.append(IntervalCell(vals.min(), np.inf))
                else:
                    results.append(IntervalCell(vals.min(), vals.min()))
            elif distance_from == 'min':
                if open_interval:
                    results.append(IntervalCell(-np.inf, vals.max()))
                else:
                    results.append(IntervalCell(vals.max(), vals.max()))
            elif distance_from == 'mean':
                if ix+1 == len(sdiffs): continue  # skip last
                results.append(IntervalCell(vals.min(), vals.max()))
        return results 

    def get_paths_for_attribute_set(self, keys):
        """
        Given a list/set of keys (or one key), returns the parts that have
        all of the keys in the list.

        Because on_targets=True, this DOES NOT WORK WITH TOP LEVEL PROPERTIES,
        only those of targets.

        These paths are not pointers to the objects themselves, but tuples of
        attribute names that allow us to (attempt) to look up that object in any
        belief state.
        """
        if not isinstance(keys, (list, set)):
            keys = [keys]

        has_all_keys = lambda name, structure: \
                all(map(lambda k: k in structure, keys))
        return self.find_path(has_all_keys, on_targets=True)

    def get_parts(self):
        """
        Searches for all DictCells (with nested structure)
        """
        return self.find_path(lambda x: isinstance(x[1], DictCell), on_targets=True)

    def get_paths_for_attribute(self, attribute_name):
        """
        Returns a path list to all attributes that have with a particular name.
        """
        has_name = lambda name, structure:  name == attribute_name
        return self.find_path(has_name, on_targets=True)

    def merge(self, keypath, value, op='set'):
        """
        First gets the cell at BeliefState's keypath, or creates a new cell 
        from the first target that has that keypath (This could mess up if the
        member its copying from has a different Cell or domain for that keypath.)
        Second, this merges that cell with the value
        """
        negated = False
        keypath = keypath[:] # copy it 
        if keypath[0] == 'target':
            # only pull negated if it can potentially modify target
            negated = self.get_environment_variable('negated', pop=True, default=False)
            if negated:
                keypath[0] = "distractor"

        if keypath not in self:
            first_referent = None
            if keypath[0] in ['target', 'distractor']:
                has_targets = False 
                for _, referent in self.iter_singleton_referents():
                    has_targets = True
                    if keypath[1:] in referent:
                        first_referent = referent
                        break
                if first_referent is None:
                    # this happens when none of the available targets have the
                    # path that is attempted to being merged to
                    if has_targets:
                        raise CellConstructionFailure("Cannot merge; no target: %s" \
                            % (str(keypath)))
                    else:
                        # this will always happen when size is 0
                        raise CellConstructionFailure("Empty belief state")
                # find the type and add it to the 
                cell = first_referent.get_value_from_path(keypath[1:]).stem()
                self.add_cell(keypath, cell)
            else:
                # should we allow merging undefined components outside of target?
                raise Exception("Could not find Keypath %s" % (str(keypath)))

        # break down keypaths into 
        cell = self
        if not isinstance(keypath, list):
            keypath = [keypath]
        for key in keypath:
            cell = cell[key]
        # perform operation (set, <=, >= etc)
        try:
            return getattr(cell, op)(value)
        except Contradiction as ctrd:
            # add more information to the contradiction
            raise Contradiction("Could not merge %s with %s: %s " % (str(keypath), str(value), ctrd))
   
    def add_cell(self, keypath, cell):
        """ Adds a new cell to the end of `keypath` of type `cell`"""
        keypath = keypath[:] # copy
        inner = self  # the most inner dict where cell is added
        cellname = keypath  # the name of the cell
        assert keypath not in self, "Already exists: %s " % (str(keypath))
        if isinstance(keypath, list):
            while len(keypath) > 1:
                cellname = keypath.pop(0)
                if cellname not in inner:
                    inner.__dict__['p'][cellname] = DictCell()
                inner = inner[cellname] # move in one
            cellname = keypath[0]
        # now we can add 'cellname'->(Cell) to inner (DictCell)
        inner.__dict__['p'][cellname] = cell
        return inner[cellname]

    def entails(self, other):
        """
        One beliefstate entails another beliefstate iff the other state's cells are
        all equal or more general than the caller's parts.  That means the other 
        state must have at least all of the same keys/components.  

        Note: this only compares the items in the DictCell, not `pos`,
        `environment_variables` or `deferred_effects`.
        """
        return other.is_entailed_by(self)

    def is_entailed_by(self, other):
        """
        Given two beliefstates, returns True iff the calling instance
        implies the other beliefstate, meaning it contains at least the same
        structure (for all structures) and all values (for all defined values).
        
        Inverse of `entails`.

        Note: this only compares the items in the DictCell, not `pos`,
        `environment_variables` or `deferred_effects`.
        """
        for (s_key, s_val) in self:
            if s_key in other:
                if not hasattr(other[s_key], 'implies'):
                    raise Exception("Cell for %s is missing implies()" % s_key)
                if not other[s_key].implies(s_val):
                    return False
            else:
                return False
        return True

    def is_equal(self, other):
        """
        Two beliefstates are equal if all of their part names are equal and all
        of their cell's values return True for is_equal().

        Note: this only compares the items in the DictCell, not `pos`,
        `environment_variables` or `deferred_effects`.
        """
        return hash(self) == hash(other)
        for (this, that) in itertools.izip_longest(self, other):
            if that[0] is None or this[0] != that[0]:
                # compare key names
                return False
            if not this[1].is_equal(that[1]):
                # compare cells
                return False
        return True
        
    def is_contradictory(self, other):
        """ Two beliefstates are incompatible if the other beliefstates's cells
         are not consistent with or accessible from the caller.
         
        Note: this only compares the items in the DictCell, not `pos`,
        `environment_variables` or `deferred_effects`.
        """
        for (s_key, s_val) in self:
            if s_key in other and s_val.is_contradictory(other[s_key]):
                return True 
        return False 

    def size(self):
        """ Returns the size of the belief state.

        Initially if there are $n$ consistent members, (the result of `self.number_of_singleton_referents()`) 
        then there are generally $2^{n}-1$ valid belief states.
        """
        n = self.number_of_singleton_referents()
        targets = list(self.iter_referents_tuples())
        n_targets = len(targets)
        if n == 0 or n_targets == 0:
            return  0

<<<<<<< HEAD
        #if len(self.__dict__['deferred_effects']) != 0:
        #    return -1 
        return len(list(self.iter_referents_tuples()))
=======
>>>>>>> 89ced68f
        tlow, thigh = self['targetset_arity'].get_tuple()
        clow, chigh = self['contrast_arity'].get_tuple()
        
        return binomial_range(n, max(tlow,1), min([n-max(clow,0),thigh,n]))

    def referents(self):
        """ Returns all target sets that are compatible with the current beliefstate.
        Warning: the number of referents can be quadradic in elements of singleton referents/cells.  
        Call `size()` method instead to compute size only, without enumerating them.
        """
        # all groupings of singletons
        return list(self.iter_referents())
    
    def iter_referents(self):
        """ Generates target sets that are compatible with the current beliefstate. """
        tlow, thigh = self['targetset_arity'].get_tuple()
        clow, chigh = self['contrast_arity'].get_tuple()

        referents = list(self.iter_singleton_referents())
        t = len(referents)
        low = max(1, tlow)
        high = min([t,  thigh])

        for targets in itertools.chain.from_iterable(itertools.combinations(referents, r) \
            for r in reversed(xrange(low, high+1))):
            if clow <= t-len(targets) <= chigh:
                yield  targets

    def iter_referents_tuples(self):
        """ Generates target sets (as tuples of indicies) that are compatible with
        the current beliefstate."""
        tlow, thigh = self['targetset_arity'].get_tuple()
        clow, chigh = self['contrast_arity'].get_tuple()
        singletons = list([int(i) for i,_ in self.iter_singleton_referents()])
        t = len(singletons)
        low = max(1, tlow)
        high = min([t,  thigh])
        for elements in itertools.chain.from_iterable(itertools.combinations(singletons, r) \
                for r in reversed(xrange(low, high+1))):
            if clow <= t-len(elements) <= chigh:
                yield  elements

    def number_of_singleton_referents(self):
        """
        Returns the number of singleton members of the referring domain (cells) that are
        compatible with the current belief state.

        This is the size of the union of all referent sets.
        """
        if self.__dict__['contextset']:
            ct = 0
            for i in self.iter_singleton_referents():
                ct += 1
            return ct
        else:
            raise Exception("self.contextset must be defined")

    def iter_singleton_referents(self):
        """
        Iterator of all of the singleton members of the context set.

        NOTE: this evaluates cells one-at-a-time, and does not handle relational constraints.
        """
        try:
            for member in self.__dict__['contextset'].cells:
                if self['target'].is_entailed_by(member) and (self['distractor'].empty() or not self['distractor'].is_entailed_by(member)):
                    yield member['num'], member
        except KeyError:
            raise Exception("No contextset defined")

    def to_latex(self, number=0):
        """ Returns a raw text string that contains a latex representation of
        the belief state as an attribute-value matrix.  This requires:
            \usepackage{avm}
        """ 
        latex = r"""\avmfont{\sc}
\avmoptions{sorted,active}
\avmvalfont{\rm}"""
        latex += "\n\nb_%i = \\begin{avm} \n " % number
        latex += DictCell.to_latex(self)
        latex += "\n\\end{avm}\n"
        return latex

    
    def copy(self):
        """
        Copies the BeliefState by recursively deep-copying all of
        its parts.  Domains are not copied, as they do not change
        during the interpretation or generation.
        """
        copied = BeliefState(self.__dict__['contextset']) 
        for key in ['environment_variables', 'deferred_effects', 'pos', 'p']:
            copied.__dict__[key] = copy.deepcopy(self.__dict__[key])
        return copied

    def __hash__(self):
        """
        This is the all-important hash method that recursively computes a hash
        value from the components of the beliefstate.  The search process treats
        two beliefstates as equal if their hash values are the same.
        """
        hashval = 0

        # hash part of speech
        hashval += hash(self.__dict__['pos'])

        # hash environment variables
        for ekey, kval in self.__dict__['environment_variables'].items():
            hashval += hash(ekey) + hash(kval)

        for effect in self.__dict__['deferred_effects']:
            hashval += hash(effect)

        # hash dictionary
        for i, (key, value) in enumerate(self.__dict__['p'].items()):
            hashval += hash(value) * hash(key)# * BeliefState.PRIMES[i % len(BeliefState.PRIMES)]
        # -2 is a reserved value 
        if hashval == -2:
            hashval = -1

        return hashval

    __eq__ = is_equal


if __name__ == '__main__':
   
    from models import *
    from models.online import *
    c = ContextSet.get_by_name("Amazon Kindles")
    b = BeliefState(c)
    print b.to_latex()<|MERGE_RESOLUTION|>--- conflicted
+++ resolved
@@ -406,12 +406,9 @@
         if n == 0 or n_targets == 0:
             return  0
 
-<<<<<<< HEAD
         #if len(self.__dict__['deferred_effects']) != 0:
         #    return -1 
         return len(list(self.iter_referents_tuples()))
-=======
->>>>>>> 89ced68f
         tlow, thigh = self['targetset_arity'].get_tuple()
         clow, chigh = self['contrast_arity'].get_tuple()
         
