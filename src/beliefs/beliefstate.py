from copy import copy
from collections import OrderedDict, defaultdict
from beliefs.cells import *
from belief_utils import choose
import itertools

class BeliefState(DictCell):
    """
    Represents a beliefstate, a partial information object *about* specific targets.
    A beliefstate is a continuum between individual cells and entire classes of cells.
        
    Suppose the domain has entities/cells: 1,2,3.  A beliefstate represents the
    possible groupings of these entities; a single grouping is called a *referent*. 
    A beliefstate can be about "all referents of size two", for example, and computing
    the beliefstate's extension would yield the targets {1,2}, {2,3}, and {1,3}.
    
    In addition to containing a description of the intended targets, a belief state contains information
    about the relational constraints (such as arity size), and linguistic decisions.
    """
    PRIMES = [2, 3, 5, 7, 11, 13, 17, 19, 23, 29, 31, 37, 41,
          43, 47, 53, 59, 61, 67, 71, 73, 79, 83, 89, 97, 101, 103, 107, 109,
          113, 127, 131, 137, 139, 149, 151, 157, 163, 167, 173, 179]

    def __init__(self, contextset=None):
        """ 
        Initializes an empty beliefsstate, and stores the contextset (if specified) 
        into self.contextset. 
         
        By default, beliefstates are given the 'S' part of speech and an empty
        environment variable stack.
        
        Most commonly, beliefstates are created by calling the `copy()` method
        from a previous beliefstate.
        """
        self.__dict__['pos'] = 'S'  # syntactic state
        self.__dict__['contextset'] = contextset
        self.__dict__['environment_variables'] = {}
        self.__dict__['deferred_effects'] = []

        default_structure = {'target': DictCell(),
                             'distractor': DictCell(),
                             'targetset_arity': IntervalCell(0, np.inf),
                             'contrast_arity': IntervalCell(0, np.inf),
                             'is_in_commonground': BoolCell(),
                'speaker_model': {'is_syntax_stacked': BoolCell(F)}}

        DictCell.__init__(self, default_structure)

    def set_pos(self, pos):
        """ Sets the beliefstates's part of speech, `pos`, and then executes
        any deferred effects that are keyed by that pos tag.
        """
        self.__dict__['pos'] = pos
        # if any deferred effects are keyed by this pos tag, evaluate them, and
        # return their cumulative costs
        return self.execute_deferred_effects(pos)

    def get_pos(self):
        """ Returns Part of Speech"""
        return self.__dict__['pos']

    def add_deferred_effect(self, effect, pos):
        """ Pushes an (pos, effect) tuple onto a stack to later be executed if the
        state reaches the 'pos'."""
        if not isinstance(pos, (unicode, str)):
            raise Exception("Invalid POS tag. Must be string not %d" % (type(pos)))
        if self['speaker_model']['is_syntax_stacked'] == True:
            self.__dict__['deferred_effects'].insert(0,(pos, effect,))
        elif self['speaker_model']['is_syntax_stacked'] == False:
            self.__dict__['deferred_effects'].append((pos, effect,))
        else:
            raise Contradiction("Speaker Model undefined")

    def execute_deferred_effects(self, pos):
        """ Evaluates deferred effects that are triggered by the prefix of the
        pos on the current beliefstate. For instance, if the effect is triggered
        by the 'NN' pos, then the effect will be triggered by 'NN' or 'NNS'."""
        costs = 0
        to_delete = []
        for entry in self.__dict__['deferred_effects']:
            effect_pos, effect = entry
            if pos.startswith(effect_pos):
                costs += effect(self)
                to_delete.append(entry)
        # we delete afterwards, because Python cannot delete from a list that
        # is being iterated over without screwing up the iteration.
        for entry in to_delete:
            self.__dict__['deferred_effects'].remove(entry)
        return costs

    def set_environment_variable(self, key, val):
        """ Sets a variable if that variable is not already set """
        if self.get_environment_variable(key) in [None, val]:
            self.__dict__['environment_variables'][key] = val
        else:
            raise Contradiction("Could not set environment variable %s" % (key))

    def get_environment_variable(self, key, default=None, pop=False):
        if key in self.__dict__['environment_variables']:
            val = self.__dict__['environment_variables'][key]
            if pop:
                del self.__dict__['environment_variables'][key]
            return val
        else:
            return default

    def has_contextset(self):
        """
        Returns True if the BeliefState has a context set defined -- meaning a 
        list of external referents.
        """
        return self.__dict__['contextset'] is not None

    def iter_breadth_first(self, root=None):
        """ Traverses the belief state's structure breadth-first """
        if root == None:
            root = self
        yield root
        last = root 
        for node in self.iter_breadth_first(root):
            if isinstance(node, DictCell):
                # recurse
                for subpart in node:
                    yield subpart
                    last = subpart
            if last == node:
                return

    def find_path(self, test_function=None, on_targets=False):
        """
        General helper method that iterates breadth-first over the contextset's
        cells and returns a path where the test_function is True
        """
        assert self.has_contextset(), "need context set"

        if not test_function:
            test_function = lambda x, y: True
           
        def find_path_inner(part, prefix):
            name, structure = part
            if test_function(name, structure):
                yield prefix + [name]
            if isinstance(structure, DictCell):
                for sub_structure in structure:
                    for prefix2 in find_path_inner(sub_structure,\
                            prefix[:] + [name]):
                        yield prefix2

        prefix = []
        if on_targets:
            # apply search to the first target
            results = []
            for _, instance in self.iter_singleton_referents():
                for part in instance:
                    for entry in find_path_inner(part, prefix[:]):
                        results.append(['target'] + entry)
                while results:
                    yield results.pop()
                break # only use first instance
        else:
            # apply search to self
            for part in self:
                for entry in find_path_inner(part, prefix[:]):
                    yield entry


    def get_nth_unique_value(self, keypath, n, distance_from, open_interval=True):
        """
        Returns the `n-1`th unique value, or raises
        a contradiction if that is out of bounds
        """
        unique_values = self.get_ordered_values(keypath, distance_from, open_interval)
        if 0 <= n < len(unique_values):
            #logging.error("%i th unique value is %s" % (n, str(unique_values[n])))
            return unique_values[n]
        else:
            raise Contradiction("n-th Unique value out of range: " + str(n))

    def get_ordered_values(self, keypath, distance_from, open_interval=True):
        """
        Retrieves the referents's values sorted by their distance from the
        min, max, or mid value.
        """

        values = []
        if keypath[0] == 'target':
            # instances start with 'target' prefix, but 
            # don't contain it, so we remove it here.
            keypath = keypath[1:]
        for _, instance in self.iter_singleton_referents():
            value = instance.get_value_from_path(keypath)
            if hasattr(value, 'low') and value.low != value.high:
                return []
            values.append(float(value))

        if len(values) == 0:
            return []
        values = np.array(values)
        anchor = values.min()
        diffs = values - anchor
        if distance_from == 'max':
            anchor = values.max()
            diffs = anchor - values
        if distance_from == 'mean':
            anchor = values.mean()
            diffs = abs(anchor - values)

        sdiffs = np.unique(diffs)
        sdiffs.sort()
        results = []
      
        for ix, el in enumerate(sdiffs):
            mask = diffs <= el
            vals = values[mask]
            if False:
                # when vagueness has been made precise through an ordinal
                results.append(IntervalCell(vals.min(), vals.max()))
            elif distance_from == 'max':
                if open_interval:
                    results.append(IntervalCell(vals.min(), np.inf))
                else:
                    results.append(IntervalCell(vals.min(), vals.min()))
            elif distance_from == 'min':
                if open_interval:
                    results.append(IntervalCell(-np.inf, vals.max()))
                else:
                    results.append(IntervalCell(vals.max(), vals.max()))
            elif distance_from == 'mean':
                if ix+1 == len(sdiffs): continue  # skip last
                results.append(IntervalCell(vals.min(), vals.max()))
        return results 

    def get_paths_for_attribute_set(self, keys):
        """
        Given a list/set of keys (or one key), returns the parts that have
        all of the keys in the list.

        Because on_targets=True, this DOES NOT WORK WITH TOP LEVEL PROPERTIES,
        only those of targets.

        These paths are not pointers to the objects themselves, but tuples of
        attribute names that allow us to (attempt) to look up that object in any
        belief state.
        """
        if not isinstance(keys, (list, set)):
            keys = [keys]

        has_all_keys = lambda name, structure: \
                all(map(lambda k: k in structure, keys))
        return self.find_path(has_all_keys, on_targets=True)

    def get_parts(self):
        """
        Searches for all DictCells (with nested structure)
        """
        return self.find_path(lambda x: isinstance(x[1], DictCell), on_targets=True)

    def get_paths_for_attribute(self, attribute_name):
        """
        Returns a path list to all attributes that have with a particular name.
        """
        has_name = lambda name, structure:  name == attribute_name
        return self.find_path(has_name, on_targets=True)

    def merge(self, keypath, value, op='set'):
        """
        First gets the cell at BeliefState's keypath, or creates a new cell 
        from the first target that has that keypath (This could mess up if the
        member its copying from has a different Cell or domain for that keypath.)
        Second, this merges that cell with the value
        """
        negated = False
        keypath = keypath[:] # copy it 
        if keypath[0] == 'target':
            # only pull negated if it can potentially modify target
            negated = self.get_environment_variable('negated', pop=True, default=False)
            if negated:
                keypath[0] = "distractor"

        if keypath not in self:
            first_referent = None
            if keypath[0] in ['target', 'distractor']:
                has_targets = False 
                for _, referent in self.iter_singleton_referents():
                    has_targets = True
                    if keypath[1:] in referent:
                        first_referent = referent
                        break
                if first_referent is None:
                    # this happens when none of the available targets have the
                    # path that is attempted to being merged to
                    if has_targets:
                        raise CellConstructionFailure("Cannot merge; no target: %s" \
                            % (str(keypath)))
                    else:
                        # this will always happen when size is 0
                        raise CellConstructionFailure("Empty belief state")
                # find the type and add it to the 
                cell = first_referent.get_value_from_path(keypath[1:]).stem()
                self.add_cell(keypath, cell)
            else:
                # should we allow merging undefined components outside of target?
                raise Exception("Could not find Keypath %s" % (str(keypath)))

        # break down keypaths into 
        cell = self
        if not isinstance(keypath, list):
            keypath = [keypath]
        for key in keypath:
            cell = cell[key]
        # perform operation (set, <=, >= etc)
        try:
            return getattr(cell, op)(value)
        except Contradiction as ctrd:
            # add more information to the contradiction
            raise Contradiction("Could not merge %s with %s: %s " % (str(keypath), str(value), ctrd))
   
    def add_cell(self, keypath, cell):
        """ Adds a new cell to the end of `keypath` of type `cell`"""
        keypath = keypath[:] # copy
        inner = self  # the most inner dict where cell is added
        cellname = keypath  # the name of the cell
        assert keypath not in self, "Already exists: %s " % (str(keypath))
        if isinstance(keypath, list):
            while len(keypath) > 1:
                cellname = keypath.pop(0)
                if cellname not in inner:
                    inner.__dict__['p'][cellname] = DictCell()
                inner = inner[cellname] # move in one
            cellname = keypath[0]
        # now we can add 'cellname'->(Cell) to inner (DictCell)
        inner.__dict__['p'][cellname] = cell
        return inner[cellname]

    def entails(self, other):
        """
        One beliefstate entails another beliefstate iff the other state's cells are
        all equal or more general than the caller's parts.  That means the other 
        state must have at least all of the same keys/components.  

        Note: this only compares the items in the DictCell, not `pos`,
        `environment_variables` or `deferred_effects`.
        """
        return other.is_entailed_by(self)

    def is_entailed_by(self, other):
        """
        Given two beliefstates, returns True iff the calling instance
        implies the other beliefstate, meaning it contains at least the same
        structure (for all structures) and all values (for all defined values).
        
        Inverse of `entails`.

        Note: this only compares the items in the DictCell, not `pos`,
        `environment_variables` or `deferred_effects`.
        """
        for (s_key, s_val) in self:
            if s_key in other:
                if not hasattr(other[s_key], 'implies'):
                    raise Exception("Cell for %s is missing implies()" % s_key)
                if not other[s_key].implies(s_val):
                    return False
            else:
                return False
        return True

    def is_equal(self, other):
        """
        Two beliefstates are equal if all of their part names are equal and all
        of their cell's values return True for is_equal().

        Note: this only compares the items in the DictCell, not `pos`,
        `environment_variables` or `deferred_effects`.
        """
        return hash(self) == hash(other)
        for (this, that) in itertools.izip_longest(self, other):
            if that[0] is None or this[0] != that[0]:
                # compare key names
                return False
            if not this[1].is_equal(that[1]):
                # compare cells
                return False
        return True
        
    def is_contradictory(self, other):
        """ Two beliefstates are incompatible if the other beliefstates's cells
         are not consistent with or accessible from the caller.
         
        Note: this only compares the items in the DictCell, not `pos`,
        `environment_variables` or `deferred_effects`.
        """
        for (s_key, s_val) in self:
            if s_key in other and s_val.is_contradictory(other[s_key]):
                return True 
        return False 

    def size(self):
        """ Returns the size of the belief state.

        Initially if there are $n$ consistent members, (the result of `self.number_of_singleton_referents()`) 
        then there are generally $2^{n}-1$ valid belief states.
        """
        n = self.number_of_singleton_referents()
        targets = list(self.iter_referents_tuples())
        n_targets = len(targets)
        if n == 0 or n_targets == 0:
            return  0

<<<<<<< HEAD
=======
        #if len(self.__dict__['deferred_effects']) != 0:
        #    return -1 

>>>>>>> 2b1ae89f
        tlow, thigh = self['targetset_arity'].get_tuple()
        clow, chigh = self['contrast_arity'].get_tuple()
        
        return binomial_range(n, max(tlow,1), min([n-max(clow,0),thigh,n]))

    def referents(self):
        """ Returns all target sets that are compatible with the current beliefstate.
        Warning: the number of referents can be quadradic in elements of singleton referents/cells.  
        Call `size()` method instead to compute size only, without enumerating them.
        """
        # all groupings of singletons
        return list(self.iter_referents())
    
    def iter_referents(self):
        """ Generates target sets that are compatible with the current beliefstate. """
        tlow, thigh = self['targetset_arity'].get_tuple()
        clow, chigh = self['contrast_arity'].get_tuple()

        referents = list(self.iter_singleton_referents())
        t = len(referents)
        low = max(1, tlow)
        high = min([t,  thigh])

        for targets in itertools.chain.from_iterable(itertools.combinations(referents, r) \
            for r in reversed(xrange(low, high+1))):
            if clow <= t-len(targets) <= chigh:
                yield  targets

    def iter_referents_tuples(self):
        """ Generates target sets (as tuples of indicies) that are compatible with
        the current beliefstate."""
        tlow, thigh = self['targetset_arity'].get_tuple()
        clow, chigh = self['contrast_arity'].get_tuple()
        singletons = list([int(i) for i,_ in self.iter_singleton_referents()])
        t = len(singletons)
        low = max(1, tlow)
        high = min([t,  thigh])
        #if low == 2: min_size = max_size-1 # weird hack
        for elements in itertools.chain.from_iterable(itertools.combinations(singletons, r) \
                for r in reversed(xrange(low, high+1))):
            if clow <= t-len(elements) <= chigh:
                yield  elements

    def number_of_singleton_referents(self):
        """
        Returns the number of singleton members of the referring domain (cells) that are
        compatible with the current belief state.

        This is the size of the union of all referent sets.
        """
        if self.__dict__['contextset']:
            ct = 0
            for i in self.iter_singleton_referents():
                ct += 1
            return ct
        else:
            raise Exception("self.contextset must be defined")

    def iter_singleton_referents(self):
        """
        Iterator of all of the singleton members of the context set.

        NOTE: this evaluates cells one-at-a-time, and does not handle relational constraints.
        """
        try:
            for member in self.__dict__['contextset'].cells:
                if self['target'].is_entailed_by(member) and (self['distractor'].empty() or not self['distractor'].is_entailed_by(member)):
                    yield member['num'], member
        except KeyError:
            raise Exception("No contextset defined")

    def to_latex(self, number=0):
        """ Returns a raw text string that contains a latex representation of
        the belief state as an attribute-value matrix.  This requires:
            \usepackage{avm}
        """ 
        latex = r"""\avmfont{\sc}
\avmoptions{sorted,active}
\avmvalfont{\rm}"""
        latex += "\n\nb_%i = \\begin{avm} \n " % number
        latex += DictCell.to_latex(self)
        latex += "\n\\end{avm}\n"
        return latex

    
    def copy(self):
        """
        Copies the BeliefState by recursively deep-copying all of
        its parts.  Domains are not copied, as they do not change
        during the interpretation or generation.
        """
        copied = BeliefState(self.__dict__['contextset']) 
        for key in ['environment_variables', 'deferred_effects', 'pos', 'p']:
            copied.__dict__[key] = copy.deepcopy(self.__dict__[key])
        return copied

    def __hash__(self):
        """
        This is the all-important hash method that recursively computes a hash
        value from the components of the beliefstate.  The search process treats
        two beliefstates as equal if their hash values are the same.
        """
        hashval = 0

        # hash part of speech
        hashval += hash(self.__dict__['pos'])

        # hash environment variables
        for ekey, kval in self.__dict__['environment_variables'].items():
            hashval += hash(ekey) + hash(kval)

        for effect in self.__dict__['deferred_effects']:
            hashval += hash(effect)

        # hash dictionary
        for i, (key, value) in enumerate(self.__dict__['p'].items()):
            hashval += hash(value) * hash(key)# * BeliefState.PRIMES[i % len(BeliefState.PRIMES)]
        # -2 is a reserved value 
        if hashval == -2:
            hashval = -1

        return hashval

    __eq__ = is_equal


if __name__ == '__main__':
   
    from models import *
    from models.online import *
    c = ContextSet.get_by_name("Amazon Kindles")
    b = BeliefState(c)
    print b.to_latex()<|MERGE_RESOLUTION|>--- conflicted
+++ resolved
@@ -406,12 +406,6 @@
         if n == 0 or n_targets == 0:
             return  0
 
-<<<<<<< HEAD
-=======
-        #if len(self.__dict__['deferred_effects']) != 0:
-        #    return -1 
-
->>>>>>> 2b1ae89f
         tlow, thigh = self['targetset_arity'].get_tuple()
         clow, chigh = self['contrast_arity'].get_tuple()
         
