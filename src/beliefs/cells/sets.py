--- conflicted
+++ resolved
@@ -1,12 +1,8 @@
 """
 Defines the Set cells
 """
-<<<<<<< HEAD
-from beliefs.cells import *
 import logging
-=======
 from .cell import *
->>>>>>> 89ced68f
 
 class SetIntersectionCell(Cell):
     """
